--- conflicted
+++ resolved
@@ -12,11 +12,7 @@
 
 if (EXISTS "${PROJECT_SOURCE_DIR}/lib/cpp-subprocess/subprocess.hpp")
 else()
-<<<<<<< HEAD
-  message (FATAL_ERROR "Missing submodule(s), please 'git submodule update --init --recursive'")
-=======
-  message (FATAL_ERROR "Missing submodule(s), please 'git clone --recurse-submodules...'")
->>>>>>> e62e8d83
+  message (FATAL_ERROR "Missing submodule(s), please 'git submodule update --init --recursive'...")
 endif()
 
 # support for ccache
