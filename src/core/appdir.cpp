--- conflicted
+++ resolved
@@ -718,14 +718,8 @@
                 return d->appDirPath;
             }
 
-<<<<<<< HEAD
             template <typename Consumer>
-            static void forEachInDirectory(const bf::path& path, const bool recursive, Consumer&& consumer) {
-=======
-            static std::vector<fs::path> listFilesInDirectory(const fs::path& path, const bool recursive = true) {
-                std::vector<fs::path> foundPaths;
-
->>>>>>> 2d8eaf1e
+            static void forEachInDirectory(const fs::path& path, const bool recursive, Consumer&& consumer) {
                 // directory_iterators throw exceptions if the directory doesn't exist
                 if (!fs::is_directory(path)) {
                     ldLog() << LD_DEBUG << "No such directory:" << path << std::endl;
@@ -733,65 +727,43 @@
                 }
 
                 if (recursive) {
-<<<<<<< HEAD
-                    std::for_each(bf::recursive_directory_iterator(path), bf::recursive_directory_iterator(), consumer);
+                    std::for_each(fs::recursive_directory_iterator(path), fs::recursive_directory_iterator(), consumer);
                 } else {
-                    std::for_each(bf::directory_iterator(path), bf::directory_iterator(), consumer);
-=======
-                    for (fs::recursive_directory_iterator i(path); i != fs::recursive_directory_iterator(); ++i) {
-                        if (fs::is_regular_file(*i)) {
-                            foundPaths.push_back((*i).path());
-                        }
-                    }
-                } else {
-                    for (fs::directory_iterator i(path); i != fs::directory_iterator(); ++i) {
-                        if (fs::is_regular_file(*i)) {
-                            foundPaths.push_back((*i).path());
-                        }
-                    }
->>>>>>> 2d8eaf1e
-                }
-            }
-
-            static std::vector<bf::path> listFilesInDirectory(const bf::path& path, const bool recursive = true) {
-                std::vector<bf::path> foundPaths;
-                forEachInDirectory(path, recursive, [&foundPaths](const bf::directory_entry& dirEntry) {
-                    if (bf::is_regular_file(dirEntry.status()))
+                    std::for_each(fs::directory_iterator(path), fs::directory_iterator(), consumer);
+                }
+            }
+
+            static std::vector<fs::path> listFilesInDirectory(const fs::path& path, const bool recursive = true) {
+                std::vector<fs::path> foundPaths;
+                forEachInDirectory(path, recursive, [&foundPaths](const fs::directory_entry& dirEntry) {
+                    if (fs::is_regular_file(dirEntry.status()))
                         foundPaths.push_back(dirEntry.path());
                 });
                 return foundPaths;
             }
 
-<<<<<<< HEAD
-            std::vector<bf::path> AppDir::deployedIconPaths() const
+            std::vector<fs::path> AppDir::deployedIconPaths() const
             {
                 // Rough equivalent in shell:
                 // appIconDirs=`ls -d $APPDIR/usr/share/icons/hicolor/*/apps/ $APPDIR/usr/share/pixmaps/`
-                std::vector<bf::path> appIconDirs;
+                std::vector<fs::path> appIconDirs;
                 forEachInDirectory(path() / "usr/share/icons/hicolor/", false,
-                                   [&appIconDirs](const bf::directory_entry &dirEntry) {
-                                       if (bf::is_directory(dirEntry.status()))
+                                   [&appIconDirs](const fs::directory_entry &dirEntry) {
+                                       if (fs::is_directory(dirEntry.status()))
                                            appIconDirs.emplace_back(dirEntry.path() / "apps/");
                                    });
                 appIconDirs.emplace_back(path() / "usr/share/pixmaps/");
 
                 // for dirEntry in $appIconDirs; do icons="$icons `ls $dirEntry/*.{svg,png,xpm}`"; done
-                std::vector<bf::path> icons;
+                std::vector<fs::path> icons;
                 for (const auto& dir : appIconDirs) {
-                    forEachInDirectory(dir, false, [&icons](const bf::directory_entry& dirEntry) {
+                    forEachInDirectory(dir, false, [&icons](const fs::directory_entry& dirEntry) {
                         const auto extension = util::strLower(dirEntry.path().extension().string());
                         if ((extension == ".svg" || extension == ".png" || extension == ".xpm")
-                            && bf::is_regular_file(dirEntry.status()))
+                            && fs::is_regular_file(dirEntry.status()))
                             icons.emplace_back(dirEntry.path());
                     });
                 }
-=======
-            std::vector<fs::path> AppDir::deployedIconPaths() const {
-                auto icons = listFilesInDirectory(path() / "usr/share/icons/");
-                auto pixmaps = listFilesInDirectory(path() / "usr/share/pixmaps/", false);
-                icons.reserve(pixmaps.size());
-                std::copy(pixmaps.begin(), pixmaps.end(), std::back_inserter(icons));
->>>>>>> 2d8eaf1e
                 return icons;
             }
 
