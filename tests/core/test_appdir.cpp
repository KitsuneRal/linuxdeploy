--- conflicted
+++ resolved
@@ -126,20 +126,14 @@
 
 
     TEST_F(AppDirUnitTestsFixture, deployIcon) {
-<<<<<<< HEAD
-        appDir.deployIcon(SIMPLE_PNG_ICON_PATH);
-        appDir.deployIcon(SIMPLE_SVG_ICON_PATH);
-        appDir.executeDeferredOperations();
-
-        ASSERT_TRUE(is_regular_file(tmpAppDir / "usr/share/icons/hicolor/16x16/apps" / path(SIMPLE_PNG_ICON_PATH).filename()));
-        ASSERT_TRUE(is_regular_file(tmpAppDir / "usr/share/icons/hicolor/scalable/apps" / path(SIMPLE_SVG_ICON_PATH).filename()));
-=======
         appDir.deployIcon(SIMPLE_ICON_PATH);
+        appDir.deployIcon(SIMPLE_ICON_PATH2);
         ASSERT_TRUE(appDir.executeDeferredOperations());
 
-        const auto targetPath = tmpAppDir / "usr/share/icons/hicolor/scalable/apps" / path(SIMPLE_ICON_PATH).filename();
+        const auto targetPath = tmpAppDir / "usr/share/icons/hicolor/16x16/apps" / path(SIMPLE_ICON_PATH).filename();
+        const auto targetPath2 = tmpAppDir / "usr/share/icons/hicolor/scalable/apps" / path(SIMPLE_ICON_PATH2).filename();
         assertIsRegularFile(targetPath);
->>>>>>> 2d8eaf1e
+        assertIsRegularFile(targetPath2);
     }
 
     TEST_F(AppDirUnitTestsFixture, deployFileToDirectory) {
